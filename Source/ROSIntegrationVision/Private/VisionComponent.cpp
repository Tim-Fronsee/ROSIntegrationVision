// Author Tim Fronsee <tfronsee21@gmail.com>
#include "VisionComponent.h"

#include <cmath>
#include <condition_variable>
#include <fstream>
#include <mutex>
#include <thread>
#include "immintrin.h"

#include "ROSTime.h"
#include "sensor_msgs/CameraInfo.h"
#include "sensor_msgs/Image.h"
#include "tf2_msgs/TFMessage.h"

#include "EngineUtils.h"
#include "IImageWrapper.h"
#include "IImageWrapperModule.h"
#include "UObject/ConstructorHelpers.h"

#if PLATFORM_WINDOWS
  #define _USE_MATH_DEFINES
#endif

// Private data container so that internal structures are not visible to the outside
class ROSINTEGRATIONVISION_API UVisionComponent::PrivateData
{
public:
	TSharedPtr<PacketBuffer> Buffer;
	// TCPServer Server;
	std::mutex WaitColor, WaitDepth, WaitDone;
	std::condition_variable CVColor, CVDepth;
	std::thread ThreadColor, ThreadDepth;
};

UVisionComponent::UVisionComponent() : 
Width(960), 
Height(540), 
Framerate(1), 
UseEngineFramerate(false),
ServerPort(10000), 
FrameTime(1.0f / Framerate), 
TimePassed(0), 
ColorsUsed(0)
{
    Priv = new PrivateData();
    FieldOfView = 90.0;
    PrimaryComponentTick.bCanEverTick = true;
    PrimaryComponentTick.bStartWithTickEnabled = true;
    
    auto owner = GetOwner();
    if (owner)
    {
<<<<<<< HEAD
        UE_LOG(LogTemp, Verbose, TEXT("Creating color camera."));
=======
>>>>>>> ef2b6952
        Color = CreateDefaultSubobject<USceneCaptureComponent2D>(TEXT("ColorCapture"));
        Color->SetupAttachment(this);
        Color->CaptureSource = ESceneCaptureSource::SCS_FinalColorLDR;
        Color->TextureTarget = CreateDefaultSubobject<UTextureRenderTarget2D>(TEXT("ColorTarget"));
        Color->TextureTarget->InitAutoFormat(Width, Height);
        Color->FOVAngle = FieldOfView;

<<<<<<< HEAD
        UE_LOG(LogTemp, Verbose, TEXT("Creating depth camera."))
            Depth = CreateDefaultSubobject<USceneCaptureComponent2D>(TEXT("DepthCapture"));
=======
        Depth = CreateDefaultSubobject<USceneCaptureComponent2D>(TEXT("DepthCapture"));
>>>>>>> ef2b6952
        Depth->SetupAttachment(this);
        Depth->CaptureSource = ESceneCaptureSource::SCS_SceneDepth;
        Depth->TextureTarget = CreateDefaultSubobject<UTextureRenderTarget2D>(TEXT("DepthTarget"));
        Depth->TextureTarget->RenderTargetFormat = ETextureRenderTargetFormat::RTF_RGBA16f;
        Depth->TextureTarget->InitAutoFormat(Width, Height);
        Depth->FOVAngle = FieldOfView;

<<<<<<< HEAD
        UE_LOG(LogTemp, Verbose, TEXT("Loading materials"))
            ConstructorHelpers::FObjectFinder<UMaterial> MaterialDepthFinder(TEXT("Material'/ROSIntegrationVision/SceneDepth.SceneDepth'"));
=======
        Object = CreateDefaultSubobject<USceneCaptureComponent2D>(TEXT("ObjectCapture"));
        Object->SetupAttachment(this);
        Object->CaptureSource = ESceneCaptureSource::SCS_FinalColorLDR;
        Object->TextureTarget = CreateDefaultSubobject<UTextureRenderTarget2D>(TEXT("ObjectTarget"));
        Object->TextureTarget->InitAutoFormat(Width, Height);
        Object->FOVAngle = FieldOfView;

        ConstructorHelpers::FObjectFinder<UMaterial> MaterialDepthFinder(TEXT("Material'/ROSIntegrationVision/SceneDepth.SceneDepth'"));
>>>>>>> ef2b6952
        if (MaterialDepthFinder.Object != nullptr)
        {
            MaterialDepthInstance = UMaterialInstanceDynamic::Create(MaterialDepthFinder.Object, Depth);
            if (MaterialDepthInstance != nullptr)
            {
                Depth->PostProcessSettings.AddBlendable(MaterialDepthInstance, 1);
            }
        }
        else {
            UE_LOG(LogTemp, Error, TEXT("Could not load material for depth."));
        }
    }
    else {
        UE_LOG(LogTemp, Warning, TEXT("No owner!"));
    }
}

UVisionComponent::~UVisionComponent()
{
    delete Priv;
}

void UVisionComponent::SetFramerate(const float _Framerate)
{
    Framerate = _Framerate;
    FrameTime = 1.0f / _Framerate;
    TimePassed = 0;
}

void UVisionComponent::Pause(const bool _Pause)
{
    Paused = _Pause;
}

bool UVisionComponent::IsPaused() const
{
    return Paused;
}  

void UVisionComponent::InitializeComponent()
{
    Super::InitializeComponent();
}

void UVisionComponent::BeginPlay()
{
    Super::BeginPlay();
    // Initializing buffers for reading images from the GPU
	ImageColor.AddUninitialized(Width * Height);
	ImageDepth.AddUninitialized(Width * Height);

	// Reinit renderer
	Color->TextureTarget->InitAutoFormat(Width, Height);
	Depth->TextureTarget->InitAutoFormat(Width, Height);

	AspectRatio = Width / (float)Height;

	// Setting flags for each camera
	ShowFlagsLit(Color->ShowFlags);
<<<<<<< HEAD
	ShowFlagsPostProcess(Depth->ShowFlags);
=======
	ShowFlagsVertexColor(Object->ShowFlags);
>>>>>>> ef2b6952

	// Creating double buffer and setting the pointer of the server object
	Priv->Buffer = TSharedPtr<PacketBuffer>(new PacketBuffer(Width, Height, FieldOfView));

	Running = true;
	Paused = false;

	// Starting threads to process image data
	Priv->ThreadColor = std::thread(&UVisionComponent::ProcessColor, this);
	Priv->ThreadDepth = std::thread(&UVisionComponent::ProcessDepth, this);

	// Establish ROS communication
	UROSIntegrationGameInstance* rosinst = Cast<UROSIntegrationGameInstance>(GetOwner()->GetGameInstance());
	if (rosinst)
	{
		_TFPublisher = NewObject<UTopic>(UTopic::StaticClass());
		_TFPublisher->Init(rosinst->ROSIntegrationCore, 
                           TEXT("/tf"), 
                           TEXT("tf2_msgs/TFMessage"));

		_CameraInfoPublisher = NewObject<UTopic>(UTopic::StaticClass());
		_CameraInfoPublisher->Init(rosinst->ROSIntegrationCore, 
                                   TEXT("/unreal_ros/camera_info"), 
                                   TEXT("sensor_msgs/CameraInfo"));
		_CameraInfoPublisher->Advertise();

		_ImagePublisher = NewObject<UTopic>(UTopic::StaticClass());
		_ImagePublisher->Init(rosinst->ROSIntegrationCore, 
                              TEXT("/unreal_ros/image_color"), 
                              TEXT("sensor_msgs/Image"));
		_ImagePublisher->Advertise();

		_DepthPublisher = NewObject<UTopic>(UTopic::StaticClass());
		_DepthPublisher->Init(rosinst->ROSIntegrationCore, 
                              TEXT("/unreal_ros/image_depth"), 
                              TEXT("sensor_msgs/Image"));
		_DepthPublisher->Advertise();
	}
	else {
		UE_LOG(LogTemp, Warning, TEXT("UnrealROSInstance not existing."));
	}
	SetFramerate(Framerate); // Update framerate
}

void UVisionComponent::TickComponent(float DeltaTime,
                                     enum ELevelTick TickType,
                                     FActorComponentTickFunction *TickFunction)
{
    Super::TickComponent(DeltaTime, TickType, TickFunction);
    // Check if paused
	if (Paused)
	{
		return;
	}

	// Check for framerate
	TimePassed += DeltaTime;
	if (!UseEngineFramerate && TimePassed < FrameTime)
	{
		return;
	}
	TimePassed -= FrameTime;
	MEASURE_TIME("Tick");

    auto owner = GetOwner();
	owner->UpdateComponentTransforms();

	FDateTime Now = FDateTime::UtcNow();
	Priv->Buffer->HeaderWrite->TimestampCapture = Now.ToUnixTimestamp() * 1000000000 + Now.GetMillisecond() * 1000000;

	FVector Translation = GetComponentLocation();
	FQuat Rotation = GetComponentQuat();
	// Convert to meters and ROS coordinate system
	Priv->Buffer->HeaderWrite->Translation.X = Translation.X / 100.0f;
	Priv->Buffer->HeaderWrite->Translation.Y = -Translation.Y / 100.0f;
	Priv->Buffer->HeaderWrite->Translation.Z = Translation.Z / 100.0f;
	Priv->Buffer->HeaderWrite->Rotation.X = -Rotation.X;
	Priv->Buffer->HeaderWrite->Rotation.Y = Rotation.Y;
	Priv->Buffer->HeaderWrite->Rotation.Z = -Rotation.Z;
	Priv->Buffer->HeaderWrite->Rotation.W = Rotation.W;

	// Start writing to buffer
	Priv->Buffer->StartWriting(ObjectToColor, ObjectColors);
        
	// Read color image and notify processing thread
	Priv->WaitColor.lock();
	ReadImage(Color->TextureTarget, ImageColor);
	Priv->WaitColor.unlock();
	Priv->CVColor.notify_one();
    
    // Read depth image.
    Priv->WaitDepth.lock();
    ReadImage(Depth->TextureTarget, ImageDepth);
    Priv->WaitDepth.unlock();
    Priv->CVDepth.notify_one();
    
    // Close the buffer.
    Priv->Buffer->DoneWriting();

	Priv->Buffer->StartReading();
	uint32_t xSize = Priv->Buffer->HeaderRead->Size;
	uint32_t xSizeHeader = Priv->Buffer->HeaderRead->SizeHeader; // Size of the header
	uint32_t xMapEntries = Priv->Buffer->HeaderRead->MapEntries; // Number of map entries at the end of the packet
	uint32_t xWidth = Priv->Buffer->HeaderRead->Width; // Width of the images
	uint32_t xHeight = Priv->Buffer->HeaderRead->Height; // Height of the images

	// Get the data offsets for the different types of images that are in the buffer
	const uint32_t& OffsetColor = Priv->Buffer->OffsetColor;
	const uint32_t& OffsetDepth = Priv->Buffer->OffsetDepth;
	const uint32_t& OffsetObject = Priv->Buffer->OffsetObject;
	// * - Depth image data (width * height * 2 Bytes (Float16))
	uint8_t* DepthPtr = &Priv->Buffer->Read[OffsetDepth];
	uint32_t TargetDepthBufSize = Width*Height * 4;
	uint8_t* TargetDepthBuf = new uint8_t[TargetDepthBufSize]; // Allocate a byte for every pixel * 4 Bytes for a single 32Bit Float

	const uint32_t ColorImageSize = Width * Height * 3;
	convertDepth((uint16_t *)DepthPtr, (__m128*)TargetDepthBuf);
	// convertDepth((uint16_t *)packet.pDepth, (__m128*)&msgDepth->data[0]);

	UE_LOG(LogTemp, Display, TEXT("Buffer Offsets: %d %d %d"), OffsetColor, OffsetDepth, OffsetObject);

	FROSTime time = FROSTime::Now();

	TSharedPtr<ROSMessages::sensor_msgs::Image> ImageMessage(new ROSMessages::sensor_msgs::Image());

	ImageMessage->header.seq = 0;
	ImageMessage->header.time = time;
	ImageMessage->header.frame_id = TEXT("/unreal_ros/image_optical_frame");
	ImageMessage->height = Height;
	ImageMessage->width = Width;
	ImageMessage->encoding = TEXT("bgr8");
	ImageMessage->step = Width * 3;
	ImageMessage->data = &Priv->Buffer->Read[OffsetColor];
	_ImagePublisher->Publish(ImageMessage);

	TSharedPtr<ROSMessages::sensor_msgs::Image> DepthMessage(new ROSMessages::sensor_msgs::Image());

	DepthMessage->header.seq = 0;
	DepthMessage->header.time = time;
	DepthMessage->header.frame_id = TEXT("/unreal_ros/image_optical_frame");
	DepthMessage->height = Height;
	DepthMessage->width = Width;
	DepthMessage->encoding = TEXT("32FC1");
	DepthMessage->step = Width * 4;
	DepthMessage->data = TargetDepthBuf;
	_DepthPublisher->Publish(DepthMessage);

	Priv->Buffer->DoneReading();

	double x = Priv->Buffer->HeaderRead->Translation.X;
	double y = Priv->Buffer->HeaderRead->Translation.Y;
	double z = Priv->Buffer->HeaderRead->Translation.Z;
	double rx = Priv->Buffer->HeaderRead->Rotation.X;
	double ry = Priv->Buffer->HeaderRead->Rotation.Y;
	double rz = Priv->Buffer->HeaderRead->Rotation.Z;
	double rw = Priv->Buffer->HeaderRead->Rotation.W;

	if (!DisableTFPublishing) {
    // Start advertising TF only if it has yet to advertise.
    if (!_TFPublisher->IsAdvertising())
    {
      _TFPublisher->Advertise();
    }
		TSharedPtr<ROSMessages::tf2_msgs::TFMessage> TFImageFrame(new ROSMessages::tf2_msgs::TFMessage());
		ROSMessages::geometry_msgs::TransformStamped TransformImage;
		TransformImage.header.seq = 0;
		TransformImage.header.time = time;
		TransformImage.header.frame_id = ParentLink;
		TransformImage.child_frame_id = TEXT("/unreal_ros/image_frame");
		TransformImage.transform.translation.x = x;
		TransformImage.transform.translation.y = y;
		TransformImage.transform.translation.z = z;
		TransformImage.transform.rotation.x = rx;
		TransformImage.transform.rotation.y = ry;
		TransformImage.transform.rotation.z = rz;
		TransformImage.transform.rotation.w = rw;

		TFImageFrame->transforms.Add(TransformImage);

		_TFPublisher->Publish(TFImageFrame);
		
		// Publish optical frame
		FRotator CameraLinkRotator(0.0, -90.0, 90.0);
		FQuat CameraLinkQuaternion(CameraLinkRotator);

		TSharedPtr<ROSMessages::tf2_msgs::TFMessage> TFOpticalFrame(new ROSMessages::tf2_msgs::TFMessage());
		ROSMessages::geometry_msgs::TransformStamped TransformOptical;
		TransformOptical.header.seq = 0;
		TransformOptical.header.time = time;
		TransformOptical.header.frame_id = TEXT("/unreal_ros/image_frame");
		TransformOptical.child_frame_id = TEXT("/unreal_ros/image_optical_frame");
		TransformOptical.transform.translation.x = 0;
		TransformOptical.transform.translation.y = 0;
		TransformOptical.transform.translation.z = 0;
		TransformOptical.transform.rotation.x = CameraLinkQuaternion.X;
		TransformOptical.transform.rotation.y = CameraLinkQuaternion.Y;
		TransformOptical.transform.rotation.z = CameraLinkQuaternion.Z;
		TransformOptical.transform.rotation.w = CameraLinkQuaternion.W;

		TFOpticalFrame->transforms.Add(TransformOptical);

		_TFPublisher->Publish(TFOpticalFrame);
	}
  // Stop advertising if TF has been disabled and is already advertising.
  else if (_TFPublisher->IsAdvertising()) {
    _TFPublisher->Unadvertise();
  }

	// Construct and publish CameraInfo

	const float FOVX = Height > Width ? FieldOfView * Width / Height : FieldOfView;
	const float FOVY = Width > Height ? FieldOfView * Height / Width : FieldOfView;
	double halfFOVX = FOVX * PI / 360.0; // was M_PI on gcc
	double halfFOVY = FOVY * PI / 360.0; // was M_PI on gcc
	const double cX = Width / 2.0;
	const double cY = Height / 2.0;

	const double K0 = cX / std::tan(halfFOVX);
	const double K2 = cX;
	const double K4 = K0;
	const double K5 = cY;
	const double K8 = 1;

	const double P0 = K0;
	const double P2 = K2;
	const double P5 = K4;
	const double P6 = K5;
	const double P10 = 1;

	{
		TSharedPtr<ROSMessages::sensor_msgs::CameraInfo> CamInfo(new ROSMessages::sensor_msgs::CameraInfo());
		CamInfo->header.seq = 0;
		CamInfo->header.time = time;
		//CamInfo->header.frame_id =
		CamInfo->height = Height;
		CamInfo->width = Width;
		CamInfo->distortion_model = TEXT("plumb_bob");
		CamInfo->D[0] = 0;
		CamInfo->D[1] = 0;
		CamInfo->D[2] = 0;
		CamInfo->D[3] = 0;
		CamInfo->D[4] = 0;

		CamInfo->K[0] = K0;
		CamInfo->K[1] = 0;
		CamInfo->K[2] = K2;
		CamInfo->K[3] = 0;
		CamInfo->K[4] = K4;
		CamInfo->K[5] = K5;
		CamInfo->K[6] = 0;
		CamInfo->K[7] = 0;
		CamInfo->K[8] = K8;

		CamInfo->R[0] = 1;
		CamInfo->R[1] = 0;
		CamInfo->R[2] = 0;
		CamInfo->R[3] = 0;
		CamInfo->R[4] = 1;
		CamInfo->R[5] = 0;
		CamInfo->R[6] = 0;
		CamInfo->R[7] = 0;
		CamInfo->R[8] = 1;

		CamInfo->P[0] = P0;
		CamInfo->P[1] = 0;
		CamInfo->P[2] = P2;
		CamInfo->P[3] = 0;
		CamInfo->P[4] = 0;
		CamInfo->P[5] = P5;
		CamInfo->P[6] = P6;
		CamInfo->P[7] = 0;
		CamInfo->P[8] = 0;
		CamInfo->P[9] = 0;
		CamInfo->P[10] = P10;
		CamInfo->P[11] = 0;

		CamInfo->binning_x = 0;
		CamInfo->binning_y = 0;

		CamInfo->roi.x_offset = 0;
		CamInfo->roi.y_offset = 0;
		CamInfo->roi.height = 0;
		CamInfo->roi.width = 0;
		CamInfo->roi.do_rectify = false;

		_CameraInfoPublisher->Publish(CamInfo);
	}

	// Clean up
	delete[] TargetDepthBuf;
}            

void UVisionComponent::EndPlay(const EEndPlayReason::Type EndPlayReason)
{
	Super::EndPlay(EndPlayReason);
    Running = false;

    // Stopping processing threads
    Priv->CVColor.notify_one();
    Priv->CVDepth.notify_one();

    Priv->ThreadColor.join();
    Priv->ThreadDepth.join();
}         

void UVisionComponent::ShowFlagsBasicSetting(FEngineShowFlags &ShowFlags) const
{
	ShowFlags = FEngineShowFlags(EShowFlagInitMode::ESFIM_All0);
	ShowFlags.SetRendering(true);
	ShowFlags.SetStaticMeshes(true);
	ShowFlags.SetLandscape(true);
	ShowFlags.SetInstancedFoliage(true);
	ShowFlags.SetInstancedGrass(true);
	ShowFlags.SetInstancedStaticMeshes(true);
}

void UVisionComponent::ShowFlagsLit(FEngineShowFlags &ShowFlags) const
{
	ShowFlagsBasicSetting(ShowFlags);
	ShowFlags = FEngineShowFlags(EShowFlagInitMode::ESFIM_Game);
	ApplyViewMode(VMI_Lit, true, ShowFlags);
	ShowFlags.SetMaterials(true);
	ShowFlags.SetLighting(true);
	ShowFlags.SetPostProcessing(true);
	// ToneMapper needs to be enabled, otherwise the screen will be very dark
	ShowFlags.SetTonemapper(true);
	// TemporalAA needs to be disabled, otherwise the previous frame might contaminate current frame.
	// Check: https://answers.unrealengine.com/questions/436060/low-quality-screenshot-after-setting-the-actor-pos.html for detail
	ShowFlags.SetTemporalAA(false);
	ShowFlags.SetAntiAliasing(true);
	ShowFlags.SetEyeAdaptation(false); // Eye adaption is a slow temporal procedure, not useful for image capture
}

void UVisionComponent::ShowFlagsVertexColor(FEngineShowFlags &ShowFlags) const
{
	ShowFlagsLit(ShowFlags);

	// From MeshPaintEdMode.cpp:2942
	ShowFlags.SetMaterials(false);
	ShowFlags.SetLighting(false);
	ShowFlags.SetBSPTriangles(true);
	ShowFlags.SetVertexColors(true);
	ShowFlags.SetPostProcessing(false);
	ShowFlags.SetHMDDistortion(false);
	ShowFlags.SetTonemapper(false); // This won't take effect here

	GVertexColorViewMode = EVertexColorViewMode::Color;
}

void UVisionComponent::ReadImage(UTextureRenderTarget2D *RenderTarget, TArray<FFloat16Color> &ImageData) const
{
	FTextureRenderTargetResource *RenderTargetResource = RenderTarget->GameThread_GetRenderTargetResource();
	RenderTargetResource->ReadFloat16Pixels(ImageData);
}

void UVisionComponent::ReadImageCompressed(UTextureRenderTarget2D *RenderTarget, TArray<FFloat16Color> &ImageData) const
{
	TArray<FFloat16Color> RawImageData;
	FTextureRenderTargetResource *RenderTargetResource = RenderTarget->GameThread_GetRenderTargetResource();
	RenderTargetResource->ReadFloat16Pixels(RawImageData);

	static IImageWrapperModule& ImageWrapperModule = FModuleManager::LoadModuleChecked<IImageWrapperModule>(FName("ImageWrapper"));
	static TSharedPtr<IImageWrapper> ImageWrapper = ImageWrapperModule.CreateImageWrapper(EImageFormat::PNG);
	ImageWrapper->SetRaw(RawImageData.GetData(), RawImageData.GetAllocatedSize(), Width, Height, ERGBFormat::BGRA, 8);
	const TArray<uint8>& ImgData = ImageWrapper->GetCompressed();
}

void UVisionComponent::ToColorImage(const TArray<FFloat16Color> &ImageData, uint8 *Bytes) const
{
	const FFloat16Color *itI = ImageData.GetData();
	uint8_t *itO = Bytes;

	// Converts Float colors to bytes
	for (size_t i = 0; i < ImageData.Num(); ++i, ++itI, ++itO)
	{
		*itO = (uint8_t)std::round((float)itI->B * 255.f);
		*++itO = (uint8_t)std::round((float)itI->G * 255.f);
		*++itO = (uint8_t)std::round((float)itI->R * 255.f);
	}
	return;
}

void UVisionComponent::ToDepthImage(const TArray<FFloat16Color> &ImageData, uint8 *Bytes) const
{
	const FFloat16Color *itI = ImageData.GetData();
	uint16_t *itO = reinterpret_cast<uint16_t *>(Bytes);

	// Just copies the encoded Float16 values
	for (size_t i = 0; i < ImageData.Num(); ++i, ++itI, ++itO)
	{
		*itO = itI->R.Encoded;
	}
	return;
}

void UVisionComponent::StoreImage(const uint8 *ImageData, const uint32 Size, const char *Name) const
{
	std::ofstream File(Name, std::ofstream::out | std::ofstream::binary | std::ofstream::trunc);
	File.write(reinterpret_cast<const char *>(ImageData), Size);
	File.close();
	return;
}

/* Generates at least NumberOfColors different colors.
 * It takes MaxHue different Hue values and additional steps ind Value and Saturation to get
 * the number of needed colors.
 */
void UVisionComponent::GenerateColors(const uint32_t NumberOfColors)
{
	const int32_t MaxHue = 50;
	// It shifts the next Hue value used, so that colors next to each other are not very similar. This is just important for humans
	const int32_t ShiftHue = 21;
	const float MinSat = 0.65;
	const float MinVal = 0.65;

	uint32_t HueCount = MaxHue;
	uint32_t SatCount = 1;
	uint32_t ValCount = 1;

	// Compute how many different Saturations and Values are needed
	int32_t left = std::max<int32_t>(0, NumberOfColors - HueCount);
	while (left > 0)
	{
		if (left > 0)
		{
			++ValCount;
			left = NumberOfColors - SatCount * ValCount * HueCount;
		}
		if (left > 0)
		{
			++SatCount;
			left = NumberOfColors - SatCount * ValCount * HueCount;
		}
	}

	const float StepHue = 360.0f / HueCount;
	const float StepSat = (1.0f - MinSat) / std::max(1.0f, SatCount - 1.0f);
	const float StepVal = (1.0f - MinVal) / std::max(1.0f, ValCount - 1.0f);

	ObjectColors.Reserve(SatCount * ValCount * HueCount);
	UE_LOG(LogTemp, Display, TEXT("Generating %d colors."), SatCount * ValCount * HueCount);

	FLinearColor HSVColor;
	for (uint32_t s = 0; s < SatCount; ++s)
	{
		HSVColor.G = 1.0f - s * StepSat;
		for (uint32_t v = 0; v < ValCount; ++v)
		{
			HSVColor.B = 1.0f - v * StepVal;
			for (uint32_t h = 0; h < HueCount; ++h)
			{
				HSVColor.R = ((h * ShiftHue) % MaxHue) * StepHue;
				ObjectColors.Add(HSVColor.HSVToLinearRGB().ToFColor(false));
				UE_LOG(LogTemp, Display, TEXT("Added color %d: %d %d %d"), ObjectColors.Num(), ObjectColors.Last().R, ObjectColors.Last().G, ObjectColors.Last().B);
			}
		}
	}
}

bool UVisionComponent::ColorObject(AActor *Actor, const FString &name)
{
	const FColor &ObjectColor = ObjectColors[ObjectToColor[name]];
	TArray<UMeshComponent *> PaintableComponents;
	Actor->GetComponents<UMeshComponent>(PaintableComponents);

	for (auto MeshComponent : PaintableComponents)
	{
		if (MeshComponent == nullptr)
			continue;

		if (UStaticMeshComponent *StaticMeshComponent = Cast<UStaticMeshComponent>(MeshComponent))
		{
			if (UStaticMesh *StaticMesh = StaticMeshComponent->GetStaticMesh())
			{
				uint32 PaintingMeshLODIndex = 0;
				uint32 NumLODLevel = StaticMesh->RenderData->LODResources.Num();
				//check(NumLODLevel == 1);
				FStaticMeshLODResources &LODModel = StaticMesh->RenderData->LODResources[PaintingMeshLODIndex];
				FStaticMeshComponentLODInfo *InstanceMeshLODInfo = NULL;

				// PaintingMeshLODIndex + 1 is the minimum requirement, enlarge if not satisfied
				StaticMeshComponent->SetLODDataCount(PaintingMeshLODIndex + 1, StaticMeshComponent->LODData.Num());
				InstanceMeshLODInfo = &StaticMeshComponent->LODData[PaintingMeshLODIndex];

				{
					InstanceMeshLODInfo->OverrideVertexColors = new FColorVertexBuffer;

					FColor FillColor = FColor(255, 255, 255, 255);
					InstanceMeshLODInfo->OverrideVertexColors->InitFromSingleColor(FColor::White, LODModel.GetNumVertices());
				}

				uint32 NumVertices = LODModel.GetNumVertices();

				for (uint32 ColorIndex = 0; ColorIndex < NumVertices; ++ColorIndex)
				{
					uint32 NumOverrideVertexColors = InstanceMeshLODInfo->OverrideVertexColors->GetNumVertices();
					uint32 NumPaintedVertices = InstanceMeshLODInfo->PaintedVertices.Num();
					InstanceMeshLODInfo->OverrideVertexColors->VertexColor(ColorIndex) = ObjectColor;
				}
				BeginInitResource(InstanceMeshLODInfo->OverrideVertexColors);
				StaticMeshComponent->MarkRenderStateDirty();
			}
		}
	}
	return true;
}

bool UVisionComponent::ColorAllObjects()
{
	uint32_t NumberOfActors = 0;

	for (TActorIterator<AActor> ActItr(GetWorld()); ActItr; ++ActItr)
	{
		++NumberOfActors;
		FString ActorName = ActItr->GetHumanReadableName();
		UE_LOG(LogTemp, Display, TEXT("Actor with name: %s."), *ActorName);
	}

	UE_LOG(LogTemp, Display, TEXT("Found %d Actors."), NumberOfActors);
	GenerateColors(NumberOfActors * 2);

	for (TActorIterator<AActor> ActItr(GetWorld()); ActItr; ++ActItr)
	{
		FString ActorName = ActItr->GetHumanReadableName();
		if (!ObjectToColor.Contains(ActorName))
		{
			check(ColorsUsed < (uint32)ObjectColors.Num());
			ObjectToColor.Add(ActorName, ColorsUsed);
			UE_LOG(LogTemp, Display, TEXT("Adding color %d for object %s."), ColorsUsed, *ActorName);

			++ColorsUsed;
		}

		UE_LOG(LogTemp, Display, TEXT("Coloring object %s."), *ActorName);
		ColorObject(*ActItr, ActorName);
	}

	return true;
}

void UVisionComponent::ProcessColor()
{
	while (this->Running)
	{
		std::unique_lock<std::mutex> WaitLock(Priv->WaitColor);
		Priv->CVColor.wait(WaitLock);
		ToColorImage(ImageColor, Priv->Buffer->Color);
		Priv->CVColor.notify_one();
	}
}

void UVisionComponent::ProcessDepth()
{
	while (this->Running)
	{
		std::unique_lock<std::mutex> WaitLock(Priv->WaitDepth);
		Priv->CVDepth.wait(WaitLock);
		ToDepthImage(ImageDepth, Priv->Buffer->Depth);
        Priv->CVDepth.notify_one();
	}
}

// TODO maybe shift towards "server" who publishs async
void UVisionComponent::convertDepth(const uint16_t *in, __m128 *out) const
{
	const size_t size = (Width * Height) / 4;
	for (size_t i = 0; i < size; ++i, in += 4, ++out)
	{
    // Divide by 100 here in order to convert UU (cm) into ROS units (m)
		*out = _mm_cvtph_ps(_mm_set_epi16(
        0, 0, 0, 0, *(in + 3), *(in + 2), *(in + 1), *(in + 0))) / 100;
	}
}       <|MERGE_RESOLUTION|>--- conflicted
+++ resolved
@@ -51,10 +51,6 @@
     auto owner = GetOwner();
     if (owner)
     {
-<<<<<<< HEAD
-        UE_LOG(LogTemp, Verbose, TEXT("Creating color camera."));
-=======
->>>>>>> ef2b6952
         Color = CreateDefaultSubobject<USceneCaptureComponent2D>(TEXT("ColorCapture"));
         Color->SetupAttachment(this);
         Color->CaptureSource = ESceneCaptureSource::SCS_FinalColorLDR;
@@ -62,12 +58,7 @@
         Color->TextureTarget->InitAutoFormat(Width, Height);
         Color->FOVAngle = FieldOfView;
 
-<<<<<<< HEAD
-        UE_LOG(LogTemp, Verbose, TEXT("Creating depth camera."))
-            Depth = CreateDefaultSubobject<USceneCaptureComponent2D>(TEXT("DepthCapture"));
-=======
         Depth = CreateDefaultSubobject<USceneCaptureComponent2D>(TEXT("DepthCapture"));
->>>>>>> ef2b6952
         Depth->SetupAttachment(this);
         Depth->CaptureSource = ESceneCaptureSource::SCS_SceneDepth;
         Depth->TextureTarget = CreateDefaultSubobject<UTextureRenderTarget2D>(TEXT("DepthTarget"));
@@ -75,19 +66,7 @@
         Depth->TextureTarget->InitAutoFormat(Width, Height);
         Depth->FOVAngle = FieldOfView;
 
-<<<<<<< HEAD
-        UE_LOG(LogTemp, Verbose, TEXT("Loading materials"))
-            ConstructorHelpers::FObjectFinder<UMaterial> MaterialDepthFinder(TEXT("Material'/ROSIntegrationVision/SceneDepth.SceneDepth'"));
-=======
-        Object = CreateDefaultSubobject<USceneCaptureComponent2D>(TEXT("ObjectCapture"));
-        Object->SetupAttachment(this);
-        Object->CaptureSource = ESceneCaptureSource::SCS_FinalColorLDR;
-        Object->TextureTarget = CreateDefaultSubobject<UTextureRenderTarget2D>(TEXT("ObjectTarget"));
-        Object->TextureTarget->InitAutoFormat(Width, Height);
-        Object->FOVAngle = FieldOfView;
-
         ConstructorHelpers::FObjectFinder<UMaterial> MaterialDepthFinder(TEXT("Material'/ROSIntegrationVision/SceneDepth.SceneDepth'"));
->>>>>>> ef2b6952
         if (MaterialDepthFinder.Object != nullptr)
         {
             MaterialDepthInstance = UMaterialInstanceDynamic::Create(MaterialDepthFinder.Object, Depth);
@@ -147,11 +126,6 @@
 
 	// Setting flags for each camera
 	ShowFlagsLit(Color->ShowFlags);
-<<<<<<< HEAD
-	ShowFlagsPostProcess(Depth->ShowFlags);
-=======
-	ShowFlagsVertexColor(Object->ShowFlags);
->>>>>>> ef2b6952
 
 	// Creating double buffer and setting the pointer of the server object
 	Priv->Buffer = TSharedPtr<PacketBuffer>(new PacketBuffer(Width, Height, FieldOfView));
