--- conflicted
+++ resolved
@@ -36,7 +36,6 @@
     bool UseEngineFramerate; 
   UPROPERTY(EditAnywhere, Category = "Vision Component")
     int32 ServerPort;
-<<<<<<< HEAD
     
   // The cameras for color, depth and objects;
   UPROPERTY(EditAnywhere, Category = "Vision Component")
@@ -52,13 +51,11 @@
 		UTopic * ImagePublisher;
 	UPROPERTY(EditAnywhere, Category = "Vision Component")
 		UTopic * TFPublisher;
-=======
-  
+    
   UPROPERTY(EditAnywhere, Category = "Vision Component")
     FString ImageFrame = TEXT("/unreal_ros/image_frame");
   UPROPERTY(EditAnywhere, Category = "Vision Component")
     FString ImageOpticalFrame = TEXT("/unreal_ros/image_optical_frame");
->>>>>>> df6cca3b
     
 protected:
   
